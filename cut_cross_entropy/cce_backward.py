# Copyright (C) 2024 Apple Inc. All Rights Reserved.
import torch
import triton
import triton.language as tl

from cut_cross_entropy.tl_autotune import cce_backward_autotune
from cut_cross_entropy.tl_utils import (
    b_bin_fn,
    tl_and_reduce_fn,
    tl_lock_add,
    tl_lock_kahan_sum,
    tl_softcapping,
    tl_softcapping_grad,
)


@triton.jit
def _mm_backward(
    do,
    da_ptrs,
    dac_ptrs,
    partial_mask_a,
    da_lock_ptr,
    n_locks,
    b_ptrs,
    partial_mask_b,
    stride_ad,
    stride_bd,
    D,
    BLOCK_D: tl.constexpr,
    EVEN_D: tl.constexpr,
    USE_KAHAN: tl.constexpr,
):
    d_inds = tl.arange(0, BLOCK_D)[None, :]

    b_ptrs = b_ptrs + d_inds * stride_bd
    da_ptrs = da_ptrs + d_inds * stride_ad
    if USE_KAHAN:
        dac_ptrs = dac_ptrs + d_inds + stride_ad

    for d in range(0, tl.cdiv(D, BLOCK_D)):
        if EVEN_D:
            mask = partial_mask_b
        else:
            mask = partial_mask_b & (d_inds < (D - d * BLOCK_D))

        b = tl.load(b_ptrs, mask=mask, other=0.0)

        da_i = tl.dot(do, b).to(da_ptrs.dtype.element_ty)

        if EVEN_D:
            mask = partial_mask_a
        else:
            mask = partial_mask_a & (d_inds < (D - d * BLOCK_D))

        lock_offset = d // tl.cdiv(D, BLOCK_D * n_locks)
        this_da_lock_ptr = da_lock_ptr + lock_offset

        if USE_KAHAN:
            tl_lock_kahan_sum(da_ptrs, dac_ptrs, da_i, mask, this_da_lock_ptr)
        else:
            tl_lock_add(da_ptrs, da_i, mask, this_da_lock_ptr)

        b_ptrs += BLOCK_D * stride_bd
        da_ptrs += BLOCK_D * stride_ad
        if USE_KAHAN:
            dac_ptrs += BLOCK_D * stride_ad


@triton.jit
def _block_is_filtered(check_val: tl.tensor, filter_eps: tl.tensor) -> tl.tensor:
    return tl.reduce(check_val < filter_eps, None, tl_and_reduce_fn)


<<<<<<< HEAD
@cce_backward_autotune()
@triton.heuristics(
    {
        "EVEN_D": lambda args: (args["D"] % args["BLOCK_D"]) == 0,
        "MM_BACK_BLOCK_D": lambda args: args["BLOCK_D"] * 2,
        "MM_BACK_EVEN_D": lambda args: (args["D"] % (args["BLOCK_D"] * 2)) == 0,
        "HAS_VALIDS": lambda args: args["Valids"] is not None,
        "HAS_VOCAB_ORDERING": lambda args: args["VocabOrdering"] is not None,
        "FILTER_GRAD": lambda args: args["filter_eps"] is not None,
        "HAS_TARGETS": lambda args: args["Targets"] is not None,
        "HAS_SOFTCAP": lambda args: args["softcap"] is not None,
        "ITEM_DO": lambda args: args["dOut"].numel() == 1,
        "GROUP_B": lambda args: 8,
        "COMPUTE_DC": lambda args: args["dC"] is not None,
        "COMPUTE_DE": lambda args: args["dE"] is not None,
    }
)
@triton.jit
=======
>>>>>>> 1f3ebdb2
def _cce_backward_kernel(
    E,
    C,
    LSE,
    dOut,
    grad_scale,
    Valids,
    VocabOrdering,
    softcap,
    Targets,
    dE,
    dEC,
    dELocks,
    dC,
    dCC,
    dCLocks,
    B,
    D,
    V,
    BMax,
    n_de_locks_0,
    n_de_locks_1,
    n_dc_locks_0,
    n_dc_locks_1,
    stride_eb,
    stride_ed,
    stride_cv,
    stride_cd,
    stride_vb,
    filter_eps,
    B_BIN,
    BLOCK_B: tl.constexpr,
    BLOCK_V: tl.constexpr,
    BLOCK_D: tl.constexpr,
    MM_BACK_BLOCK_D: tl.constexpr,
    GROUP_B: tl.constexpr,
    EVEN_D: tl.constexpr,
    MM_BACK_EVEN_D: tl.constexpr,
    ITEM_DO: tl.constexpr,
    HAS_VALIDS: tl.constexpr,
    HAS_VOCAB_ORDERING: tl.constexpr,
    FILTER_GRAD: tl.constexpr,
    HAS_TARGETS: tl.constexpr,
    HAS_SOFTCAP: tl.constexpr,
    SHIFT: tl.constexpr,
    USE_KAHAN: tl.constexpr,
    COMPUTE_DC: tl.constexpr,
    COMPUTE_DE: tl.constexpr,
):
    pid = tl.program_id(axis=0)
    num_b_chunks = tl.cdiv(B, BLOCK_B)
    num_v_chunks = tl.cdiv(V, BLOCK_V)
    num_v_in_group = GROUP_B * num_v_chunks
    group_id = pid // num_v_in_group
    first_pid_b = group_id * GROUP_B
    group_size_b = min(num_b_chunks - first_pid_b, GROUP_B)
    pid_b = first_pid_b + ((pid % num_v_in_group) % group_size_b)
    pid_v = (pid % num_v_in_group) // group_size_b

    offs_b = pid_b * BLOCK_B + tl.arange(0, BLOCK_B)
    if HAS_VALIDS:
        offs_b = tl.load(Valids + stride_vb * offs_b, mask=offs_b < B, other=BMax)

    offs_v = pid_v * BLOCK_V + tl.arange(0, BLOCK_V)
    if HAS_VOCAB_ORDERING:
        offs_v = tl.load(VocabOrdering + offs_v, mask=offs_v < V, other=V)

    offs_d = tl.arange(0, BLOCK_D)
    e_ptrs = E + (offs_b[:, None] * stride_eb + offs_d[None, :] * stride_ed)
    c_ptrs = C + (offs_v[None, :] * stride_cv + offs_d[:, None] * stride_cd)

    accum = tl.zeros((BLOCK_B, BLOCK_V), dtype=tl.float32)
    for d in range(0, tl.cdiv(D, BLOCK_D)):
        e_mask = offs_b[:, None] < BMax
        if not EVEN_D:
            e_mask = e_mask & (offs_d[None, :] < (D - d * BLOCK_D))

        e = tl.load(e_ptrs, mask=e_mask, other=0.0)

        c_mask = offs_v[None, :] < V
        if not EVEN_D:
            c_mask = c_mask & (offs_d[:, None] < (D - d * BLOCK_D))

        c = tl.load(c_ptrs, mask=c_mask, other=0.0)

        accum = tl.dot(e, c, accum)

        e_ptrs += BLOCK_D * stride_ed
        c_ptrs += BLOCK_D * stride_cd

    tl.debug_barrier()

    if HAS_SOFTCAP:
        accum = tl_softcapping(accum, softcap)

    if HAS_VALIDS:
        direct_offs_b = pid_b * BLOCK_B + tl.arange(0, BLOCK_B)
        lse = tl.load(LSE + direct_offs_b, mask=direct_offs_b < B, other=float("inf"))
    else:
        lse = tl.load(LSE + offs_b, mask=offs_b < B, other=float("inf"))

    d_accum = tl.exp(accum - lse[:, None])

    d_accum = tl.where(offs_v[:, None] < V, d_accum, 0.0)

    if HAS_TARGETS:
        target_offs_b = (offs_b + 1) if SHIFT else offs_b
        targets = tl.load(Targets + target_offs_b, mask=target_offs_b < BMax, other=V + 1)
        is_target = targets[:, None] == offs_v[None, :]
        d_accum = tl.where(is_target, d_accum - 1.0, d_accum)
    else:
        is_target = None

    if FILTER_GRAD:
        if _block_is_filtered(tl.abs(d_accum), filter_eps):
            return

    if HAS_SOFTCAP:
        d_accum = tl_softcapping_grad(d_accum, accum, softcap)

    if ITEM_DO:
        d_out = tl.load(dOut)
    else:
        d_out_offs_b = (offs_b + 1) if SHIFT else offs_b
        d_out = tl.load(dOut + d_out_offs_b, mask=d_out_offs_b < BMax, other=0.0)[:, None]

    d_out = grad_scale * d_out

    d_accum = (d_accum * d_out).to(e_ptrs.dtype.element_ty)

    if COMPUTE_DE:
        lock_offset = (pid_b // tl.cdiv(B, BLOCK_B * n_de_locks_0)) * n_de_locks_1
        dELocks += lock_offset

        if USE_KAHAN:
            dEC_ptrs = dEC + (offs_b[:, None] * stride_eb)
        else:
            dEC_ptrs = None

        _mm_backward(
            d_accum,
            dE + (offs_b[:, None] * stride_eb),
            dEC_ptrs,
            offs_b[:, None] < BMax,
            dELocks,
            n_de_locks_1,
            C + offs_v[:, None] * stride_cv,
            offs_v[:, None] < V,
            stride_ed,
            stride_cd,
            D,
            MM_BACK_BLOCK_D,
            MM_BACK_EVEN_D,
            USE_KAHAN,
        )

    if COMPUTE_DC:
        lock_offset = (pid_v // tl.cdiv(V, BLOCK_V * n_dc_locks_0)) * n_dc_locks_1
        dCLocks += lock_offset

        if USE_KAHAN:
            dCC_ptrs = dCC + (offs_v[:, None] * stride_cv)
        else:
            dCC_ptrs = None

        _mm_backward(
            tl.trans(d_accum),
            dC + (offs_v[:, None] * stride_cv),
            dCC_ptrs,
            offs_v[:, None] < V,
            dCLocks,
            n_dc_locks_1,
            E + (offs_b[:, None] * stride_eb),
            offs_b[:, None] < BMax,
            stride_cd,
            stride_ed,
            D,
            MM_BACK_BLOCK_D,
            MM_BACK_EVEN_D,
            USE_KAHAN,
        )


_cce_backward_kernel = triton.jit(_cce_backward_kernel)
_cce_backward_kernel = triton.heuristics(  # type: ignore
    {
        "EVEN_D": lambda args: (args["D"] % args["BLOCK_D"]) == 0,
        "MM_BACK_BLOCK_D": lambda args: args["BLOCK_D"] * 2,
        "MM_BACK_EVEN_D": lambda args: (args["D"] % (args["BLOCK_D"] * 2)) == 0,
        "HAS_VALIDS": lambda args: args["Valids"] is not None,
        "HAS_VOCAB_ORDERING": lambda args: args["VocabOrdering"] is not None,
        "FILTER_GRAD": lambda args: args["filter_eps"] is not None,
        "HAS_TARGETS": lambda args: args["Targets"] is not None,
        "HAS_SOFTCAP": lambda args: args["softcap"] is not None,
        "ITEM_DO": lambda args: args["dOut"].numel() == 1,
        "GROUP_B": lambda args: 8,
    }
)(_cce_backward_kernel)
_cce_backward_kernel = cce_backward_autotune()(_cce_backward_kernel)  # type: ignore


def cce_backward_kernel(
    do: torch.Tensor,
    e: torch.Tensor,
    c: torch.Tensor,
    lse: torch.Tensor,
    valids: torch.Tensor | None,
    softcap: float | None,
    filter_eps: float | None,
    targets: torch.Tensor | None = None,
    shift: bool = False,
    vocab_ordering: torch.Tensor | None = None,
    grad_scale: float = 1.0,
    use_kahan: bool = False,
) -> tuple[torch.Tensor | None, torch.Tensor | None]:
    assert do.numel() in (e.size(0), 1)
    assert c.size(1) == e.size(1)
    assert lse.size(0) == e.size(0) or (valids is not None and lse.size(0) == valids.size(0))
    assert e.dtype in (
        torch.float16,
        torch.bfloat16,
    ), "Backwards requires embeddings to be bf16 or fp16"
    assert c.dtype in (
        torch.float16,
        torch.bfloat16,
    ), "Backwards requires classifier to be bf16 or fp16"

    do = do.contiguous()
    lse = lse.contiguous()

    de = torch.zeros_like(e) if e.requires_grad else None
    dc = torch.zeros_like(c) if c.requires_grad else None

    if de is not None:
        assert de.stride() == e.stride()

    if dc is not None:
        assert dc.stride() == c.stride()

    if use_kahan:
        dec = de.clone() if de is not None else None
        dcc = dc.clone() if dc is not None else None
    else:
        dec = None
        dcc = None

    if valids is not None:
        assert valids.ndim == 1
        B = valids.size(0)
    else:
        B = e.size(0)

    if do.numel() > 1:
        do = do.contiguous()
        lse = lse.contiguous()
        assert do.stride(0) == lse.stride(0), f"{do.stride()=}, {lse.stride()=}"

    def grid(META):
        return (triton.cdiv(B, META["BLOCK_B"]) * triton.cdiv(c.size(0), META["BLOCK_V"]),)

    if vocab_ordering is not None:
        assert vocab_ordering.ndim == 1
        assert vocab_ordering.numel() == c.size(0)
        assert vocab_ordering.stride(0) == 1

    nd_locks = triton.cdiv(c.size(1), 64)
    if de is not None:
        de_locks = e.new_zeros((triton.cdiv(B, nd_locks), nd_locks), dtype=torch.int32)
        de_lock_strides = de_locks.stride()
    else:
        de_locks = None
        de_lock_strides = (None, None)

    if dc is not None:
        dc_locks = c.new_zeros((triton.cdiv(c.size(0), nd_locks), nd_locks), dtype=torch.int32)
        dc_lock_strides = dc_locks.stride()
    else:
        dc_locks = None
        dc_lock_strides = (None, None)

    _cce_backward_kernel[grid](
        e,
        c,
        lse,
        do,
        grad_scale,
        valids,
        vocab_ordering,
        softcap,
        targets,
        de,
        dec,
        de_locks,
        dc,
        dcc,
        dc_locks,
        B,
        e.size(1),
        c.size(0),
        e.size(0),
        *de_lock_strides,
        *dc_lock_strides,
        e.stride(0),
        e.stride(1),
        c.stride(0),
        c.stride(1),
        1 if valids is None else valids.stride(0),
        filter_eps,
        B_BIN=b_bin_fn(B),
        SHIFT=shift,
        USE_KAHAN=use_kahan,
    )

    if dcc is not None:
        assert dc is not None
        dc.add_(dcc)

    if dec is not None:
        assert de is not None
        de.add_(dec)

    return de, dc<|MERGE_RESOLUTION|>--- conflicted
+++ resolved
@@ -72,27 +72,6 @@
     return tl.reduce(check_val < filter_eps, None, tl_and_reduce_fn)
 
 
-<<<<<<< HEAD
-@cce_backward_autotune()
-@triton.heuristics(
-    {
-        "EVEN_D": lambda args: (args["D"] % args["BLOCK_D"]) == 0,
-        "MM_BACK_BLOCK_D": lambda args: args["BLOCK_D"] * 2,
-        "MM_BACK_EVEN_D": lambda args: (args["D"] % (args["BLOCK_D"] * 2)) == 0,
-        "HAS_VALIDS": lambda args: args["Valids"] is not None,
-        "HAS_VOCAB_ORDERING": lambda args: args["VocabOrdering"] is not None,
-        "FILTER_GRAD": lambda args: args["filter_eps"] is not None,
-        "HAS_TARGETS": lambda args: args["Targets"] is not None,
-        "HAS_SOFTCAP": lambda args: args["softcap"] is not None,
-        "ITEM_DO": lambda args: args["dOut"].numel() == 1,
-        "GROUP_B": lambda args: 8,
-        "COMPUTE_DC": lambda args: args["dC"] is not None,
-        "COMPUTE_DE": lambda args: args["dE"] is not None,
-    }
-)
-@triton.jit
-=======
->>>>>>> 1f3ebdb2
 def _cce_backward_kernel(
     E,
     C,
@@ -289,6 +268,8 @@
         "HAS_SOFTCAP": lambda args: args["softcap"] is not None,
         "ITEM_DO": lambda args: args["dOut"].numel() == 1,
         "GROUP_B": lambda args: 8,
+        "COMPUTE_DC": lambda args: args["dC"] is not None,
+        "COMPUTE_DE": lambda args: args["dE"] is not None,
     }
 )(_cce_backward_kernel)
 _cce_backward_kernel = cce_backward_autotune()(_cce_backward_kernel)  # type: ignore
